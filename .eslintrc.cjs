--- conflicted
+++ resolved
@@ -109,10 +109,6 @@
       env: {
         browser: true,
       },
-<<<<<<< HEAD
-      rules: {},
-=======
->>>>>>> 084d0b89
     },
     {
       files: 'server/**',

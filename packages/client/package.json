--- conflicted
+++ resolved
@@ -29,11 +29,7 @@
     "@radix-ui/react-dropdown-menu": "2.1.5",
     "@radix-ui/react-icons": "1.3.2",
     "@radix-ui/react-label": "2.1.1",
-<<<<<<< HEAD
-    "@radix-ui/react-popover": "1.1.4",
-=======
     "@radix-ui/react-popover": "1.1.5",
->>>>>>> db122bb1
     "@radix-ui/react-scroll-area": "1.2.2",
     "@radix-ui/react-select": "2.1.5",
     "@radix-ui/react-separator": "1.1.1",

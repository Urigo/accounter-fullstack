{
  "name": "modern-poalim-scraper",
  "version": "0.0.1",
  "description": "",
  "main": "dist/index.js",
  "types": "dist/index.d.ts",
  "scripts": {
    "start": "node --experimental-specifier-resolution=node --experimental-json-modules dist/index.js",
    "dev": "tsc && concurrently \"tsc -w\" \"nodemon --experimental-specifier-resolution=node --experimental-json-modules dist/index.js\"",
    "build": "tsc",
    "format": "prettier \"**/*.ts\" --write",
    "json2ts": "json2ts -i src/schemas -o generatedTypes"
  },
  "dependencies": {
    "ajv": "7.0.3",
    "inquirer": "7.3.3",
    "node-fetch": "2.6.1",
    "puppeteer": "5.5.0",
    "uuid": "8.3.2"
  },
  "devDependencies": {
    "@types/inquirer": "7.3.1",
<<<<<<< HEAD
    "@types/node": "14.14.14",
    "@types/node-fetch": "2.5.8",
=======
    "@types/node": "14.14.22",
    "@types/node-fetch": "2.5.7",
>>>>>>> 4ac73107
    "@types/puppeteer": "5.4.2",
    "@types/uuid": "8.3.0",
    "concurrently": "5.3.0",
    "husky": "4.3.8",
    "json-schema-to-typescript": "10.1.3",
    "lint-staged": "10.5.3",
    "nodemon": "2.0.7",
    "prettier": "2.2.1",
    "typescript": "4.1.3"
  },
  "engines": {
    "node": "15.4.0"
  },
  "license": "MIT",
  "husky": {
    "hooks": {
      "pre-commit": "lint-staged"
    }
  },
  "lint-staged": {
    "*.--write": "prettier --write"
  }
}<|MERGE_RESOLUTION|>--- conflicted
+++ resolved
@@ -20,13 +20,8 @@
   },
   "devDependencies": {
     "@types/inquirer": "7.3.1",
-<<<<<<< HEAD
-    "@types/node": "14.14.14",
+    "@types/node": "14.14.22",
     "@types/node-fetch": "2.5.8",
-=======
-    "@types/node": "14.14.22",
-    "@types/node-fetch": "2.5.7",
->>>>>>> 4ac73107
     "@types/puppeteer": "5.4.2",
     "@types/uuid": "8.3.0",
     "concurrently": "5.3.0",

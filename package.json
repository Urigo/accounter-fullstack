--- conflicted
+++ resolved
@@ -29,13 +29,8 @@
     "json-schema-to-typescript": "9.1.1",
     "lint-staged": "10.5.1",
     "nodemon": "2.0.6",
-<<<<<<< HEAD
-    "prettier": "2.1.2",
+    "prettier": "2.2.0",
     "typescript": "4.1.2"
-=======
-    "prettier": "2.2.0",
-    "typescript": "4.0.5"
->>>>>>> ba1e786a
   },
   "engines": {
     "node": "15.2.1"
